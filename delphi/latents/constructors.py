--- conflicted
+++ resolved
@@ -6,12 +6,9 @@
 import faiss
 import numpy as np
 import torch
-<<<<<<< HEAD
 from jaxtyping import Bool, Float, Int
-=======
 from jaxtyping import Float
 from sentence_transformers import SentenceTransformer
->>>>>>> b2f6a74b
 from torch import Tensor
 from transformers import PreTrainedTokenizer, PreTrainedTokenizerFast
 
