--- conflicted
+++ resolved
@@ -11,13 +11,11 @@
         import plotly.express as px
         import plotly.io as pio
     except ImportError:
-<<<<<<< HEAD
-        raise ImportError("Plotly is not installed. Please install it using `pip install plotly`, or install the `[visualize]` extra.")
-=======
         raise ImportError(
-            "Plotly is not installed. Please install it using `pip install plotly`, or install the `[visualize]` extra."
-        )
->>>>>>> ea8947b2
+            "Plotly is not installed.\n"
+            "Please install it using `pip install plotly`, "
+            "or install the `[visualize]` extra."
+        )
     pio.kaleido.scope.mathjax = None  # https://github.com/plotly/plotly.py/issues/3469
     return px
 
@@ -239,11 +237,7 @@
 
 def plot_line(df: pd.DataFrame, visualize_path: Path):
     px = import_plotly()
-<<<<<<< HEAD
-    
-=======
-
->>>>>>> ea8947b2
+
     visualize_path.mkdir(parents=True, exist_ok=True)
 
     for score_type in df["score_type"].unique():
