# Introduction

Delphi was the home of a temple to Phoebus Apollo, which famously had the inscription, 'Know Thyself.' This library lets language models know themselves through automated interpretability.

This library provides utilities for generating and scoring text explanations of sparse autoencoder (SAE) features. The explainer and scorer models can be run locally or accessed using API calls via OpenRouter.

The branch used for the article [Automatically Interpreting Millions of Features in Large Language Models](https://arxiv.org/pdf/2410.13928) is the legacy branch [article_version](https://github.com/EleutherAI/delphi/tree/article_version), that branch contains the scripts to reproduce our experiments. Note that we're still actively improving the codebase and that the newest version on the main branch could require slightly different usage.

## Installation

Install this library as a local editable installation. Run the following command from the `delphi` directory.

```pip install -e .```

## Getting Started

To run a minimal pipeline from the command line, you can use the following command:

`python -m delphi meta-llama/Meta-Llama-3-8B EleutherAI/sae-llama-3-8b-32x --explainer_model 'hugging-quants/Meta-Llama-3.1-70B-Instruct-AWQ-INT4' --max_features 100 --hookpoints layers.5 --dataset_repo 'EleutherAI/rpj-v2-sample' --dataset_split 'train[:1%]'`

This will cache the activations of the first 10 million tokens of EleutherAI/rpj-v2-sample, generate explanations for the first 100 features using the explainer model, then score the explanations using fuzzing and detection scorers.

# Loading Autoencoders

This library uses NNsight to load and edit a model with sparse auxiliary models. We provide wrappers to load GPT-2 autoencoders trained by [OpenAI](https://github.com/openai/sparse_autoencoder), for the [GemmaScope SAEs](https://arxiv.org/abs/2408.05147) and for SAEs and transcoders trained by EleutherAI using [SAE](https://github.com/EleutherAI/sae). See the [examples](examples/loading_saes.ipynb) directory for specific examples.

# Caching

The first step to generate explanations is to cache sparse model activations. To do so, load your sparse models into the base model, load the tokens you want to cache the activations from, create a `FeatureCache` object and run it. We recommend caching over at least 10M tokens.

```python
from sae.data import chunk_and_tokenize
from sae_auto_interp.features import FeatureCache

data = load_dataset("EleutherAI/rpj-v2-sample", split="train[:1%]")
tokens = chunk_and_tokenize(data, tokenizer, max_seq_len=256, text_key="raw_content")["input_ids"]

cache = FeatureCache(
    model,
    submodule_dict,
    batch_size = 8
)

cache.run(n_tokens = 10_000_000, tokens=tokens)
```

Caching saves `.safetensors` of `Dict["activations", "locations"]`.

```python
cache.save_splits(
    n_splits=5,
    save_dir="raw_latents"
)
```

Safetensors are split into shards over the width of the autoencoder.

# Loading Feature Records

The `.features` module provides utilities for reconstructing and sampling various statistics for sparse features. In this version of the code you needed to specify the width of the autoencoder, the minimum number examples for a feature to be included and the maximum number of examples to include, as well as the number of splits to divide the features into.

```python
from sae_auto_interp.features import FeatureLoader, FeatureDataset
from sae_auto_interp.config import FeatureConfig

#
cfg = FeatureConfig(width=131072, min_examples=200, max_examples=10000, n_splits=5)

dataset = FeatureDataset(
    raw_dir="feature_folder",
    modules=[".model.layer.0"], # This a list of the different caches to load from
    cfg=cfg,
)
```

The feature dataset will construct lazy loaded buffers that load activations into memory when called as an iterator object. You can iterate through the dataset using the `FeatureLoader` object. The feature loader will take in the feature dataset, a constructor and a sampler.

```python
loader = FeatureLoader(
    dataset=dataset,
    constructor = constructor,
    sampler = sampler,
)
```

We have a simple sampler and constructor that take arguments from the `ExperimentConfig` object. The constructor defines builds the context windows from the cached activations and tokens, and the sampler divides these contexts into a training and testing set, used to generate explanations and evaluate them.

```python
from sae_auto_interp.features.constructors import default_constructor
from sae_auto_interp.features.samplers import sample
from sae_auto_interp.config import ExperimentConfig

cfg = ExperimentConfig(
    n_examples_train=40, # Number of examples shown to the explainer model
    n_examples_test=100, # Number of examples shown to the scorer models
    n_quantiles=10, # Number of quantiles to divide the data into
    example_ctx_len=32, # Length of each example
    n_random=100, # Number of non-activating examples shown to the scorer model
    train_type="quantiles", # Type of sampler to use for training 
    test_type="even", # Type of sampler to use for testing


)

constructor = partial(default_constructor, tokens=dataset.tokens, n_random=cfg.n_random, ctx_len=cfg.example_ctx_len, max_examples=cfg.max_examples)
sampler = partial(sample, cfg=cfg)
```

# Generating Explanations

We currently support using OpenRouter's OpenAI compatible API or running locally with VLLM. Define the client you want to use, then create an explainer from the `.explainers` module. 

```python
from sae_auto_interp.explainers import DefaultExplainer
from sae_auto_interp.clients import Offline,OpenRouter

# Run locally with VLLM
client = Offline("meta-llama/Meta-Llama-3.1-8B-Instruct",max_memory=0.8,max_model_len=5120,num_gpus=1)

# Run with OpenRouter
client = OpenRouter("meta-llama/Meta-Llama-3.1-8B-Instruct",api_key=key)


explainer = DefaultExplainer(
    client,
    tokenizer = dataset.tokenizer,
)
```

The explainer should be added to a pipe, which will send the explanation requests to the client. The pipe should have a function that happens after the request is completed, to e.g. save the data, and could also have a function that happens before the request is sent, e.g to transform some of the data.

```python
from sae_auto_interp.pipeline import process_wrapper

def explainer_postprocess(result):

    with open(f"{explanation_dir}/{result.record.feature}.txt", "wb") as f:
        f.write(orjson.dumps(result.explanation))

    return result

explainer_pipe = process_wrapper(explainer,
    postprocess=explainer_postprocess,
)
```
The pipe should then be used in a pipeline. Running the pipeline will send requests to the client in batches of paralel requests.

```python
from sae_auto_interp.pipeline import Pipeline
import asyncio

pipeline = Pipeline(
    loader,
    explainer_pipe,
)

asyncio.run(pipeline.run(n_processes))
```

# Scoring Explanations

The process of running a scorer is similar to that of an explainer. You need to have a client running, and you need to create a Scorer from the '.scorer' module. You can either load the explanations you generated earlier, or generate new ones using the explainer pipe.

```python
RecallScorer(
    client,
    tokenizer=tokenizer,
    batch_size=cfg.batch_size
)
```

You can then create a pipe to run the scorer. The pipe should have a pre-processer, that takes the results from the previous pipe and a post processor, that saves the scores. An scorer should always be run after a explainer pipe, but the explainer pipe can be used to load saved explanations.

```python
from sae_auto_interp.scorers import FuzzingScorer, RecallScorer
from sae_auto_interp.explainers import  explanation_loader,random_explanation_loader


# Because we are running the explainer and scorer separately, we need to add the explanation and extra examples back to the record

def scorer_preprocess(result):
        record = result.record 
        record.explanation = result.explanation
        record.extra_examples = record.random_examples
        return record

def scorer_postprocess(result, score_dir):
    with open(f"{score_dir}/{result.record.feature}.txt", "wb") as f:
        f.write(orjson.dumps(result.score))

# If one wants to load the explanations they generated earlier
# explainer_pipe = partial(explanation_loader, explanation_dir=EXPLAINER_OUT_DIR)

scorer_pipe = process_wrapper(
        RecallScorer(client, tokenizer=dataset.tokenizer, batch_size=cfg.batch_size),
        preprocess=scorer_preprocess,
        postprocess=partial(scorer_postprocess, score_dir=recall_dir),
    )

```

It is possible to have more than one scorer per pipe. One could use that to run fuzzing and detection together:

```python
scorer_pipe = Pipe(
    process_wrapper(
        RecallScorer(client, tokenizer=tokenizer, batch_size=cfg.batch_size),
        preprocess=scorer_preprocess,
        postprocess=partial(scorer_postprocess, score_dir=recall_dir),
    ),
    process_wrapper(
        FuzzingScorer(client, tokenizer=tokenizer, batch_size=cfg.batch_size),
        preprocess=scorer_preprocess,
        postprocess=partial(scorer_postprocess, score_dir=fuzz_dir),
    ),
)
```

Then the pipe should be sent to the pipeline and run:

```python
pipeline = Pipeline(
        loader.load,
        explainer_pipe,
        scorer_pipe,
)

asyncio.run(pipeline.run())
``` 

## Simulation

To do simulation scoring we forked and modified OpenAIs neuron explainer. The name of the scorer is `OpenAISimulator`, and it can be run with the same setup as described above.

## Surprisal

Surprisal scoring computes the loss over some examples and uses a base model. We don't use VLLM but run the model using the `AutoModelForCausalLM` wrapper from HuggingFace. The setup is similar as above but for a example check `surprisal.py` in the experiments folder.

## Embedding

Embedding scoring uses a small embedding model through `sentence_transformers` to embed the examples do retrival. It also does not use VLLM but run the model directly. The setup is similar as above but for a example check `embedding.py` in the experiments folder.

<<<<<<< HEAD
# Breaking changes in v0.2


`features.cache`: Dataset tokens are now saved in safetensors files together with the activations.

`features.constructors.default_constructor`: `tokens` was renamed to `token_loader`, which must be a callable for lazy loading. Instead of passing `tokens=dataset.tokens`, pass `token_loader=lambda: dataset.load_tokens()` (assuming `dataset` is a `FeatureDataset` instance).

=======
>>>>>>> 30d5e275
# Scripts

Example scripts can be found in `demos`. Some of these scripts can be called from the CLI, as seen in examples found in `scripts`. These baseline scripts should allow anyone to start generating and scoring explanations in any SAE they are interested in. One always needs to first cache the activations of the features of any given SAE, and then generating explanations and scoring them can be done at the same time.

# Experiments

The experiments discussed in [the blog post](https://blog.eleuther.ai/autointerp/) were mostly run in a legacy version of this code, which can be found in the [Experiments](https://github.com/EleutherAI/delphi/tree/Experiments) branch.

# License

Copyright 2024 the EleutherAI Institute

   Licensed under the Apache License, Version 2.0 (the "License");
   you may not use this file except in compliance with the License.
   You may obtain a copy of the License at

       http://www.apache.org/licenses/LICENSE-2.0

   Unless required by applicable law or agreed to in writing, software
   distributed under the License is distributed on an "AS IS" BASIS,
   WITHOUT WARRANTIES OR CONDITIONS OF ANY KIND, either express or implied.
   See the License for the specific language governing permissions and
   limitations under the License.<|MERGE_RESOLUTION|>--- conflicted
+++ resolved
@@ -240,16 +240,6 @@
 
 Embedding scoring uses a small embedding model through `sentence_transformers` to embed the examples do retrival. It also does not use VLLM but run the model directly. The setup is similar as above but for a example check `embedding.py` in the experiments folder.
 
-<<<<<<< HEAD
-# Breaking changes in v0.2
-
-
-`features.cache`: Dataset tokens are now saved in safetensors files together with the activations.
-
-`features.constructors.default_constructor`: `tokens` was renamed to `token_loader`, which must be a callable for lazy loading. Instead of passing `tokens=dataset.tokens`, pass `token_loader=lambda: dataset.load_tokens()` (assuming `dataset` is a `FeatureDataset` instance).
-
-=======
->>>>>>> 30d5e275
 # Scripts
 
 Example scripts can be found in `demos`. Some of these scripts can be called from the CLI, as seen in examples found in `scripts`. These baseline scripts should allow anyone to start generating and scoring explanations in any SAE they are interested in. One always needs to first cache the activations of the features of any given SAE, and then generating explanations and scoring them can be done at the same time.
