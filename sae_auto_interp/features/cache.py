import json
import os
from collections import defaultdict
from typing import Dict

import numpy as np
import torch
from safetensors.numpy import save_file
from torchtyping import TensorType
from tqdm import tqdm

from sae_auto_interp.config import CacheConfig


class Cache:
    """
    The Cache class stores feature locations and activations for modules.
    It provides methods for adding, saving, and retrieving non-zero activations.
    """

    def __init__(
        self, filters: Dict[str, TensorType["indices"]] = None, batch_size: int = 64
    ):
        """
        Initialize the Cache.

        Args:
            filters (Dict[str, TensorType["indices"]], optional): Filters for selecting specific features.
            batch_size (int): Size of batches for processing. Defaults to 64.
        """
        self.feature_locations = defaultdict(list)
        self.feature_activations = defaultdict(list)
        self.filters = filters
        self.batch_size = batch_size

    def add(
        self,
        latents: TensorType["batch", "sequence", "feature"],
        batch_number: int,
        module_path: str,
    ):
        """
        Add the latents from a module to the cache.

        Args:
            latents (TensorType["batch", "sequence", "feature"]): Latent activations.
            batch_number (int): Current batch number.
            module_path (str): Path of the module.
        """
        feature_locations, feature_activations = self.get_nonzeros(latents, module_path)
        feature_locations = feature_locations.cpu()
        feature_activations = feature_activations.cpu()

        # Adjust batch indices
        feature_locations[:, 0] += batch_number * self.batch_size
        self.feature_locations[module_path].append(feature_locations)
        self.feature_activations[module_path].append(feature_activations)

    def save(self):
        """
        Concatenate the feature locations and activations for all modules.
        """
        for module_path in self.feature_locations.keys():
            self.feature_locations[module_path] = torch.cat(
                self.feature_locations[module_path], dim=0
            )

            self.feature_activations[module_path] = torch.cat(
                self.feature_activations[module_path], dim=0
            )

    def get_nonzeros_batch(self, latents: TensorType["batch", "seq", "feature"]):
        """
        Get non-zero activations for large batches that exceed int32 max value.

        Args:
            latents (TensorType["batch", "seq", "feature"]): Input latent activations.

        Returns:
            Tuple[torch.Tensor, torch.Tensor]: Non-zero feature locations and activations.
        """
        # Calculate the maximum batch size that fits within sys.maxsize
        max_batch_size = torch.iinfo(torch.int32).max // (latents.shape[1] * latents.shape[2])
        nonzero_feature_locations = []
        nonzero_feature_activations = []
        
        for i in range(0, latents.shape[0], max_batch_size):
            batch = latents[i:i+max_batch_size]
            
            # Get nonzero locations and activations
            batch_locations = torch.nonzero(batch.abs() > 1e-5)
            batch_activations = batch[batch.abs() > 1e-5]
            
            # Adjust indices to account for batching
            batch_locations[:, 0] += i 
            nonzero_feature_locations.append(batch_locations)
            nonzero_feature_activations.append(batch_activations)
        
        # Concatenate results
        nonzero_feature_locations = torch.cat(nonzero_feature_locations, dim=0)
        nonzero_feature_activations = torch.cat(nonzero_feature_activations, dim=0)
        return nonzero_feature_locations, nonzero_feature_activations

    def get_nonzeros(
        self, latents: TensorType["batch", "seq", "feature"], module_path: str
    ):
        """
        Get the nonzero feature locations and activations.

        Args:
            latents (TensorType["batch", "seq", "feature"]): Input latent activations.
            module_path (str): Path of the module.

        Returns:
            Tuple[torch.Tensor, torch.Tensor]: Non-zero feature locations and activations.
        """
        size = latents.shape[1] * latents.shape[0] * latents.shape[2]
        if size > torch.iinfo(torch.int32).max:
            nonzero_feature_locations, nonzero_feature_activations = self.get_nonzeros_batch(latents)
        else:
            nonzero_feature_locations = torch.nonzero(latents.abs() > 1e-5)
            nonzero_feature_activations = latents[latents.abs() > 1e-5]
        
        # Return all nonzero features if no filter is provided
        if self.filters is None:
            return nonzero_feature_locations, nonzero_feature_activations

        # Return only the selected features if a filter is provided
        else:
            selected_features = self.filters[module_path]
            mask = torch.isin(nonzero_feature_locations[:, 2], selected_features)

            return nonzero_feature_locations[mask], nonzero_feature_activations[mask]


class FeatureCache:
    """
    FeatureCache manages the caching of feature activations for a model.
    It handles the process of running the model, storing activations, and saving them to disk.
    """

    def __init__(
        self,
        model,
        submodule_dict: Dict,
        batch_size: int,
        filters: Dict[str, TensorType["indices"]] = None,
    ):
        """
        Initialize the FeatureCache.

        Args:
            model: The model to cache features for.
            submodule_dict (Dict): Dictionary of submodules to cache.
            batch_size (int): Size of batches for processing.
            filters (Dict[str, TensorType["indices"]], optional): Filters for selecting specific features.
        """
        self.model = model
        self.submodule_dict = submodule_dict

        self.batch_size = batch_size
        self.width = list(submodule_dict.values())[0].ae.width

        self.cache = Cache(filters, batch_size=batch_size)
        if filters is not None:
            self.filter_submodules(filters)

        print(submodule_dict.keys())

    def load_token_batches(
        self, n_tokens: int, tokens: TensorType["batch", "sequence"]
    ):
        """
        Load and prepare token batches for processing.

        Args:
            n_tokens (int): Total number of tokens to process.
            tokens (TensorType["batch", "sequence"]): Input tokens.

        Returns:
            List[torch.Tensor]: List of token batches.
        """
        max_batches = n_tokens // tokens.shape[1]
        tokens = tokens[:max_batches]

        n_mini_batches = len(tokens) // self.batch_size

        token_batches = [
            tokens[self.batch_size * i : self.batch_size * (i + 1), :]
            for i in range(n_mini_batches)
        ]

        return token_batches

    def filter_submodules(self, filters: Dict[str, TensorType["indices"]]):
        """
        Filter submodules based on the provided filters.

        Args:
            filters (Dict[str, TensorType["indices"]]): Filters for selecting specific features.
        """
        filtered_submodules = {}
        for module_path in self.submodule_dict.keys():
            if module_path in filters:
                filtered_submodules[module_path] = self.submodule_dict[module_path]
        self.submodule_dict = filtered_submodules

    def run(self, n_tokens: int, tokens: TensorType["batch", "seq"]):
        """
        Run the feature caching process.

        Args:
            n_tokens (int): Total number of tokens to process.
            tokens (TensorType["batch", "seq"]): Input tokens.
        """
        token_batches = self.load_token_batches(n_tokens, tokens)

        total_tokens = 0
        total_batches = len(token_batches)
        tokens_per_batch = token_batches[0].numel()

        with tqdm(total=total_batches, desc="Caching features") as pbar:
            for batch_number, batch in enumerate(token_batches):
                total_tokens += tokens_per_batch

                with torch.no_grad():
                    buffer = {}
                    with self.model.trace(batch):
                        for module_path, submodule in self.submodule_dict.items():
                            buffer[module_path] = submodule.ae.output.save()
                    for module_path, latents in buffer.items():
                        self.cache.add(latents, batch_number, module_path)

                    del buffer
                    torch.cuda.empty_cache()

                # Update the progress bar
                pbar.update(1)
                pbar.set_postfix({"Total Tokens": f"{total_tokens:,}"})

        print(f"Total tokens processed: {total_tokens:,}")
        self.cache.save()

    def save(self, save_dir):
        """
        Save the cached features to disk.

        Args:
            save_dir (str): Directory to save the features.
        """
        for module_path in self.cache.feature_locations.keys():
            output_file = f"{save_dir}/{module_path}.safetensors"

            data = {
                "locations": self.cache.feature_locations[module_path],
                "activations": self.cache.feature_activations[module_path],
            }

            save_file(data, output_file)

    def _generate_split_indices(self, n_splits):
        """
        Generate indices for splitting the feature space.

        Args:
            n_splits (int): Number of splits to generate.

        Returns:
            List[Tuple[int, int]]: List of start and end indices for each split.
        """
        boundaries = torch.linspace(0, self.width, steps=n_splits + 1).long()

        # Adjust end by one
        return list(zip(boundaries[:-1], boundaries[1:] - 1))

    def save_splits(self, n_splits: int, save_dir):
        """
        Save the cached features in splits.

        Args:
            n_splits (int): Number of splits to generate.
            save_dir (str): Directory to save the splits.
        """
        split_indices = self._generate_split_indices(n_splits)

        for module_path in self.cache.feature_locations.keys():
            feature_locations = self.cache.feature_locations[module_path]
            feature_activations = self.cache.feature_activations[module_path]
            features = feature_locations[:, 2]

            for start, end in split_indices:
                module_dir = f"{save_dir}/{module_path}"
                os.makedirs(module_dir, exist_ok=True)
                output_file = f"{module_dir}/{start}_{end}.safetensors"
                
                mask = (features >= start) & (features <= end)

                if mask.sum() == 0:
                    split_data = {
                        "locations": np.array([], dtype=np.uint32),
                        "activations": np.array([], dtype=np.float16),
                    }
                    save_file(split_data, output_file)
                    continue

                masked_locations = feature_locations[mask].numpy()
                masked_activations = feature_activations[mask].half().numpy()
                masked_locations[:,2] = masked_locations[:,2]-start.item()
                if masked_locations[:,2].max() < 2**16 and masked_locations[:,0].max() < 2**16:
<<<<<<< HEAD
                    masked_locations = masked_locations.astype(np.uint16)
=======
                    masked_locations = np.array(masked_locations, dtype=np.uint16)
>>>>>>> 073d180d
                else:
                    print(masked_locations[:,2].max(), masked_locations[:,0].max())
                    masked_locations = masked_locations.astype(np.uint32)
                
                module_dir = f"{save_dir}/{module_path}"
                os.makedirs(module_dir, exist_ok=True)

                output_file = f"{module_dir}/{start}_{end}.safetensors"

                split_data = {
                    "locations": masked_locations,
                    "activations": masked_activations,
                }

                save_file(split_data, output_file)

    def save_config(self, save_dir: str, cfg: CacheConfig, model_name: str):
        """
        Save the configuration for the cached features.

        Args:
            save_dir (str): Directory to save the configuration.
            cfg (CacheConfig): Configuration object.
            model_name (str): Name of the model.
        """
        for module_path in self.cache.feature_locations.keys():
            config_file = f"{save_dir}/{module_path}/config.json"
            with open(config_file, "w") as f:
                config_dict = cfg.to_dict()
                config_dict["model_name"] = model_name
                json.dump(config_dict, f)<|MERGE_RESOLUTION|>--- conflicted
+++ resolved
@@ -289,29 +289,14 @@
             features = feature_locations[:, 2]
 
             for start, end in split_indices:
-                module_dir = f"{save_dir}/{module_path}"
-                os.makedirs(module_dir, exist_ok=True)
-                output_file = f"{module_dir}/{start}_{end}.safetensors"
                 
                 mask = (features >= start) & (features <= end)
-
-                if mask.sum() == 0:
-                    split_data = {
-                        "locations": np.array([], dtype=np.uint32),
-                        "activations": np.array([], dtype=np.float16),
-                    }
-                    save_file(split_data, output_file)
-                    continue
 
                 masked_locations = feature_locations[mask].numpy()
                 masked_activations = feature_activations[mask].half().numpy()
                 masked_locations[:,2] = masked_locations[:,2]-start.item()
                 if masked_locations[:,2].max() < 2**16 and masked_locations[:,0].max() < 2**16:
-<<<<<<< HEAD
                     masked_locations = masked_locations.astype(np.uint16)
-=======
-                    masked_locations = np.array(masked_locations, dtype=np.uint16)
->>>>>>> 073d180d
                 else:
                     print(masked_locations[:,2].max(), masked_locations[:,0].max())
                     masked_locations = masked_locations.astype(np.uint32)
