from functools import partial
from pathlib import Path
from typing import List, Any, Callable, Dict, Tuple

import torch

from ..wrapper import AutoencoderLatents
<<<<<<< HEAD
from ..Custom.openai import Autoencoder
=======
from .model import ACTIVATIONS_CLASSES, Autoencoder

>>>>>>> 8ab8404c

DEVICE = "cuda:0"


def load_oai_autoencoders(model, ae_layers: list[int], weight_dir: str):
    submodules = {}

    for layer in ae_layers:
        path = f"{weight_dir}/{layer}.pt"
        state_dict = torch.load(path)
        ae = Autoencoder.from_state_dict(state_dict=state_dict)
        ae.to(DEVICE)

        def _forward(ae, x):
            latents, _ = ae.encode(x)
            return latents

        submodule = model.transformer.h[layer]

        submodule.ae = AutoencoderLatents(ae, partial(_forward, ae), width=131_072)

        submodules[submodule._module_path] = submodule

    with model.edit(" "):
        for _, submodule in submodules.items():
            acts = submodule.output[0]
            submodule.ae(acts, hook=True)

    return submodules


def load_random_oai_autoencoders(
    model: Any,
    ae_layers: List[int],
    n_latents: int,
    k: int,
    seed: int = 42,
    save_dir: str | None = None,
) -> Tuple[Dict[str, Any], Any]:
    """
    Load EleutherAI autoencoders for specified layers and module.

    Args:
        model (Any): The model to load autoencoders for.
        ae_layers (List[int]): List of layer indices to load autoencoders for.
        weight_dir (str): Directory containing the autoencoder weights.
        module (str): Module name ('mlp' or 'res').
        randomize (bool, optional): Whether to randomize the autoencoder. Defaults to False.
        seed (int, optional): Random seed for reproducibility. Defaults to 42.
        k (Optional[int], optional): Number of top activations to keep. Defaults to None.

    Returns:
        Tuple[Dict[str, Any], Any]: A tuple containing the submodules dictionary and the edited model.
    """
    submodules = {}
    generator = torch.Generator(device=DEVICE).manual_seed(seed)

    for layer in ae_layers:
        submodule = model.model.layers[layer]
        sae = Autoencoder(n_latents, submodule.mlp.gate_proj.in_features, activation=ACTIVATIONS_CLASSES["TopK"](k=k), normalize=False, tied=False)
        sae.to(DEVICE).to(model.dtype)
        # Randomize the weights
        sae.encoder.weight.data.normal_(0, 1, generator=generator)
        sae.encoder.weight.data = sae.encoder.weight.data / torch.norm(sae.encoder.weight.data, dim=1, keepdim=True)
        sae.decoder.weight.data = sae.encoder.weight.data.T.clone()

        if save_dir is not None:
            save_path = Path(save_dir) / f"layer_{layer}/width_{n_latents}/k_{k}_seed_{seed}/params.pt"
            save_path.parent.mkdir(parents=True, exist_ok=True)
            torch.save(sae.state_dict(), save_path)
        
        def _forward(ae, x):
            return ae.encode(x)[0]
        
        submodule.ae = AutoencoderLatents(
            sae, partial(_forward, sae), width=n_latents
        )

        submodules[submodule.path] = submodule

    with model.edit("") as edited:
        for path, submodule in submodules.items():
            acts = submodule.output[0]
            submodule.ae(acts, hook=True)

    return submodules, edited<|MERGE_RESOLUTION|>--- conflicted
+++ resolved
@@ -5,12 +5,7 @@
 import torch
 
 from ..wrapper import AutoencoderLatents
-<<<<<<< HEAD
-from ..Custom.openai import Autoencoder
-=======
-from .model import ACTIVATIONS_CLASSES, Autoencoder
-
->>>>>>> 8ab8404c
+from ..Custom.openai import Autoencoder,ACTIVATIONS_CLASSES
 
 DEVICE = "cuda:0"
 
